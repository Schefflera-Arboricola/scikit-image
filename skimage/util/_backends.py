--- conflicted
+++ resolved
@@ -25,13 +25,8 @@
         return [backend_priority,]
 
 
-<<<<<<< HEAD
-def public_api_name(func):
+def public_api_module(func):
     """Returns the public module in which the given skimage `func` is present.
-=======
-def public_api_module(func):
-    """Get the name of the public module for a scikit-image function.
->>>>>>> c0243b5d
 
     Since scikit-image does not use sub-submodules in its public API
     (except `skimage.filters.rank`), the function infers the public module name
