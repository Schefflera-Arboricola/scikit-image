import functools
from importlib.metadata import entry_points
from functools import cache
import os
import warnings


<<<<<<< HEAD
def get_skimage_backends():
    """Returns the backend priority list stored in `SKIMAGE_BACKENDS`
    environment variable, or `False` if the dispatching is disabled.

    This function interprets the value of the environment variable 
    `SKIMAGE_BACKENDS` as follows:
    - If unset or explicitly set to `"False"`, return `False`.
    - If a comma-separated string, return it as a list of backend names.
    - If a single string, return it as a list with that single backend name.
    """
    backend_priority = os.environ.get("SKIMAGE_BACKENDS", False)

    if backend_priority in ["False", False]:
=======
def dispatching_disabled():
    """Determine if dispatching has been disabled by the user."""
    no_dispatching = os.environ.get("SKIMAGE_NO_DISPATCHING", False)
    if no_dispatching == "1":
        return True
    else:
>>>>>>> 89a30890
        return False
    elif "," in backend_priority:
        return [item.strip() for item in backend_priority.split(",")]
    else:
        return [backend_priority,]


def public_api_module(func):
    """Returns the public module in which the given skimage `func` is present.

    Since scikit-image does not use sub-submodules in its public API
    (except `skimage.filters.rank`), the function infers the public module name
    based on the function's module path.

    Parameters
    ----------
    func : function
        A function from the scikit-image library.

    Returns
    -------
    public_name : str
        The name of the public module in scikit-image where the `func` resides.
    """
    full_name = func.__module__
    # This relies on the fact that scikit-image does not use
    # sub-submodules in its public API, except in one case.
    # This means that public name can be atmost `skimage.foobar`
    # for everything else

    sub_submodules = ["skimage.filters.rank"]
    candidates = [name for name in sub_submodules if full_name.startswith(name)]
    if len(candidates) == 0:
        # Assume first two parts of the name are where the function is in our public API
        parts = full_name.split(".")
        if len(parts) <= 2:
            msg = f"expected {func.__module__=} with more than 2 dot-delimited parts"
            raise ValueError(msg)
        public_name = ".".join(parts[:2])
    elif len(candidates) == 1:
        public_name = candidates[0]
    else:
        msg = f"{func!r} matches more than one sub-submodule: {candidates!r}"
        raise ValueError(msg)

    # It would be nice to sanity check things by doing something like the
    # following. However we can't because this code is executed while the
    # module is being imported, which means this would create a circular
    # import
    # mod = importlib.import_module(public_name)
    # assert getattr(mod, func.__name__) is func

    return public_name


@cache
<<<<<<< HEAD
def all_backends_with_eps_combined():
    """Returns a dictionary with all the installed scikit-image backends and the infos
    stored in their two entry-points.

    Returns
    -------
    backends : dict
        A dictionary where keys are backend names, and values are dictionaries with:
        - `skimage_backends_ep_obj` : EntryPoint
          The backend's entry point object from the `skimage_backends` group.
        - `info` : object
          `BackendInformation` object stored in the `skimage_backend_infos` entry-point.

    For example::

        {
            'backend1': {
                'skimage_backends_ep_obj': EntryPoint(...),
                'info': <BackendInformation object at ...>
            },
            ...
        }

    """
=======
def all_backends():
    """List all installed backends and information about them."""
>>>>>>> 89a30890
    backends = {}
    backends_ = entry_points(group="skimage_backends")
    backend_infos = entry_points(group="skimage_backend_infos")

    for backend in backends_:
        backends[backend.name] = {"skimage_backends_ep_obj": backend}
        info = backend_infos[backend.name]
        # Only loading and calling the infos ep bcoz it is 
        # assumed to be cheap operation --> saves time
        backends[backend.name]["info"] = info.load()()

    return backends


def dispatchable(func):
    """Mark a function as dispatchable.

    When a decorated function is called, the installed backends are
    searched for an implementation. If no backend implements the function
    then the scikit-image implementation is used.
    """
    func_name = func.__name__
    func_module = public_api_module(func)

    # If no backends are installed or dispatching is disabled,
    # return the original function.
    if not all_backends_with_eps_combined():
        if get_skimage_backends():
            # no installed backends but `SKIMAGE_BACKENDS` is not False
            warnings.warn(
                f"Call to '{func_module}:{func_name}' was not dispatched."
                " No backends installed and SKIMAGE_BACKENDS is not 'False'."
                " Falling back to scikit-image.",
                DispatchNotification,
                stacklevel=2,
            )
        return func
    elif not get_skimage_backends():
        # backends installed but `SKIMAGE_BACKENDS` is False
        return func

    @functools.wraps(func)
    def wrapper(*args, **kwargs):
        backend_priority = get_skimage_backends()
        installed_backends = all_backends_with_eps_combined()
        for backend_name in backend_priority:
            if backend_name not in installed_backends:
                continue
            backend = installed_backends[backend_name]
            # Check if the function we are looking for is implemented in
            # the backend
            if f"{func_module}:{func_name}" not in backend["info"].supported_functions:
                continue

            backend_impl = backend["skimage_backends_ep_obj"].load()

            # Allow the backend to accept/reject a call based on the function
            # name and the arguments
            wants_it = backend_impl.can_has(
                f"{func_module}:{func_name}", *args, **kwargs
            )
            if not wants_it:
                continue

            func_impl = backend_impl.get_implementation(f"{func_module}:{func_name}")
            warnings.warn(
                f"Call to '{func_module}:{func_name}' was dispatched to"
                f" the '{backend_name}' backend. Set SKIMAGE_BACKENDS='False' to"
                " disable dispatching.",
                DispatchNotification,
                # XXX from where should this warning originate?
                # XXX from where the function that was dispatched was called?
                # XXX or from where the user called a function that called
                # XXX a function that was dispatched?
                stacklevel=2,
            )
            return func_impl(*args, **kwargs)

        else:
            if backend_priority:
                warnings.warn(
                    f"Call to '{func_module}:{func_name}' was not dispatched."
                    " All backends rejected the call. Falling back to scikit-image",
                    DispatchNotification,
                    stacklevel=2,
                )
            return func(*args, **kwargs)

    return wrapper


class BackendInformation:
    """To store the information about a backend.

    An instance of this class is expected to be returned by the
    `skimage_backend_infos` entry-point.

    Parameters
    ----------
    supported_functions : list of strings
        A list of all the functions supported by a backend. The functions are
        present in the list as strings of the form `"public_module_name:func_name"`.
        For example: `["skimage.metrics:mean_squared_error", ...]`.

<<<<<<< HEAD
    In future, a backend would be able to provide more additional information
    about itself.
=======
    A backend that wants to provide additional information about itself
    should return an instance of this from its information entry point.
>>>>>>> 89a30890
    """

    def __init__(self, supported_functions):
        self.supported_functions = supported_functions


class DispatchNotification(RuntimeWarning):
    """This type of runtime warning is issued when a function is dispatched to
    a backend."""

    pass<|MERGE_RESOLUTION|>--- conflicted
+++ resolved
@@ -5,7 +5,6 @@
 import warnings
 
 
-<<<<<<< HEAD
 def get_skimage_backends():
     """Returns the backend priority list stored in `SKIMAGE_BACKENDS`
     environment variable, or `False` if the dispatching is disabled.
@@ -19,14 +18,6 @@
     backend_priority = os.environ.get("SKIMAGE_BACKENDS", False)
 
     if backend_priority in ["False", False]:
-=======
-def dispatching_disabled():
-    """Determine if dispatching has been disabled by the user."""
-    no_dispatching = os.environ.get("SKIMAGE_NO_DISPATCHING", False)
-    if no_dispatching == "1":
-        return True
-    else:
->>>>>>> 89a30890
         return False
     elif "," in backend_priority:
         return [item.strip() for item in backend_priority.split(",")]
@@ -83,7 +74,6 @@
 
 
 @cache
-<<<<<<< HEAD
 def all_backends_with_eps_combined():
     """Returns a dictionary with all the installed scikit-image backends and the infos
     stored in their two entry-points.
@@ -108,10 +98,6 @@
         }
 
     """
-=======
-def all_backends():
-    """List all installed backends and information about them."""
->>>>>>> 89a30890
     backends = {}
     backends_ = entry_points(group="skimage_backends")
     backend_infos = entry_points(group="skimage_backend_infos")
@@ -216,13 +202,8 @@
         present in the list as strings of the form `"public_module_name:func_name"`.
         For example: `["skimage.metrics:mean_squared_error", ...]`.
 
-<<<<<<< HEAD
     In future, a backend would be able to provide more additional information
     about itself.
-=======
-    A backend that wants to provide additional information about itself
-    should return an instance of this from its information entry point.
->>>>>>> 89a30890
     """
 
     def __init__(self, supported_functions):
