<<<<<<< HEAD
Version 0.28
------------
* Complete deprecation of `skimage.morphology.binary_*` functions.
  - Remove reference to `skimage.morphology.binary_erosion` in docstring for `skimage.morphology.erosion`.
  - Remove reference to `skimage.morphology.binary_dilation` in docstring for `skimage.morphology.dilation`.

=======
Please include necessary information to complete each entry. The
release manager should be able to step through this file without
external references.
>>>>>>> b1d9c229

Version 0.27
------------
* Remove deprecated `skimage.io.imshow`,
  `skimage.io.imshow_collection`, `skimage.io.show`. Remove related plugins.
* Complete deprecation of plugin infrastructure by doing the following:
  - Replace calls to `call_plugin` with functions from the imageio plugin
  - Remove `skimage/io/_plugins`
  - Remove `skimage/io/manage_plugins.py`
  - Remove `skimage/io/__init__.py::__getattr__`
  - Remove related tests, imports, etc...
* Complete deprecation of `square`, `rectangle` and `cube` in `skimage.morphology`.

Version 0.26
------------
* In ``skimage/morphology/gray.py``, remove deprecated parameters ``shift_x``
  and ``shift_y`` from ``erosion`` and ``dilation``, along with associated
  function ``_shift_footprint``.
* In `skimage/util/compare.py`, remove deprecated parameter `image2` as
  well as `test_compare_images_replaced_param` in `skimage/util/tests/test_compare.py`
  (and all `pytest.warns(FutureWarning)` context managers there).

Version 0.25
------------

Other
-----
* Remove warningsfilter for imageio and Pillow once
  https://github.com/python-pillow/Pillow/pull/7125 is shipped in the minimal required
  version of pillow (probably the release after Pillow 9.5.0).
* Once NumPy 1.25.0 is minimal required version:
    * Remove optional test for a NaN-related deprecation warning from numpy.clip in
      skimage/exposure/tests/test_exposure.py::test_rescale_nan_warning
* Delete FREE_THREADED_BUILD block in `.github/scripts/setup-*-env.sh` once free-threaded
  wheels of Cython are available on PyPi.
* Update `central_pixel` once `sp.sparse.csgraph` supports the array interface (scipy >= 1.15)
* Finalize ``skimage.future.manual_segmentation`` API,
  see https://github.com/scikit-image/scikit-image/issues/2624

Post numpy 2
------------
- Remove try except blocks following comment starting
  `# TODO: when minimum numpy`
  in `skimage/color/colorconv.py`, `skimage/color/tests/test_colorconv.py`,
  `skimage/measure/_blur_effect.py`, and `skimage/util/tests/test_montage.py`
- Remove `handle_np2` from `skimage/conftest.py`
- Once matplotlib doesn't constrain to numpy<2.0 via contourpy (or 2.0 is
  minimal required version): consider re-adding matplotlib to the test
  dependencies. Also remove temporary assert for NumPy 2.0 in
  `nightly_wheel_build.yml`.
- Remove references to `numpy.bool8` once NumPy 2.0 is minimal required version.
- scipy>=1.12: remove SCIPY_CG_TOL_PARAM_NAME in `_shared.compat.py`.
- Remove `np2` check in `skimage/feature/brief.py`.<|MERGE_RESOLUTION|>--- conflicted
+++ resolved
@@ -1,15 +1,13 @@
-<<<<<<< HEAD
+Please include necessary information to complete each entry. The
+release manager should be able to step through this file without
+external references.
+
 Version 0.28
 ------------
 * Complete deprecation of `skimage.morphology.binary_*` functions.
   - Remove reference to `skimage.morphology.binary_erosion` in docstring for `skimage.morphology.erosion`.
   - Remove reference to `skimage.morphology.binary_dilation` in docstring for `skimage.morphology.dilation`.
 
-=======
-Please include necessary information to complete each entry. The
-release manager should be able to step through this file without
-external references.
->>>>>>> b1d9c229
 
 Version 0.27
 ------------
