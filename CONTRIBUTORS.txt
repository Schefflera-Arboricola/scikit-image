--- conflicted
+++ resolved
@@ -108,10 +108,7 @@
   Adaptive thresholding
   Implementation of Matlab's `regionprops`
   Estimation of geometric transformation parameters
-<<<<<<< HEAD
-  
+  Local binary pattern texture classification
+
 - Pavel Campr
-  Fixes and tests for Histograms of Oriented Gradients.
-=======
-  Local binary pattern texture classification
->>>>>>> 014b4905
+  Fixes and tests for Histograms of Oriented Gradients.